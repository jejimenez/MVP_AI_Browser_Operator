# tests/unit/test_operator_runner.py
import pytest
from datetime import datetime
from unittest.mock import Mock, AsyncMock, patch
import uuid
import json

from app.services.operator_runner import (
    OperatorRunnerService,
    StepExecutionResult,
    OperatorCaseResult
)
from app.infrastructure.ai_generators import GherkinStep
from app.infrastructure.playwright_manager import ExecutionResult
from app.domain.exceptions import (
    OperatorExecutionException,
    StepGenerationException,
    ValidationException
)
from app.infrastructure.interfaces import HTMLSummarizerInterface
from app.infrastructure.snapshot_storage import SnapshotStorage

# Test Data
SAMPLE_HTML = "<html><body><h1>Test Page</h1></body></html>"
SAMPLE_JSON = {"role": 'WebArea', 'name': '', 'children': [{'role': 'heading', 'name': 'Test Page', 'level': 1}]}
TEST_URL = "https://example.com"
TEST_NL_STEPS = "Log in as admin"
MOCK_SCREENSHOT_PATH = "screenshots/test.png"

@pytest.fixture
def mock_browser_manager():
    manager = Mock()
    manager.start = AsyncMock()
    manager.stop = AsyncMock()
    manager.execute_step = AsyncMock(return_value=ExecutionResult(
        success=True,
        screenshot_path=MOCK_SCREENSHOT_PATH,
        error_message=None
    ))
    manager.get_page_content = AsyncMock(return_value=SAMPLE_HTML)
    return manager

@pytest.fixture
def mock_step_generator():
    generator = Mock()
    generator.generate_steps = AsyncMock(return_value=[
        GherkinStep(
            gherkin="Given I am on the login page",
            action="navigate",
            target="login page"
        ),
        GherkinStep(
            gherkin="When I enter 'admin' into the username field",
            action="input",
            target="username field",
            value="admin"
        ),
        GherkinStep(
            gherkin="And I click the login button",
            action="click",
            target="login button"
        )
    ])
    return generator

@pytest.fixture
def mock_playwright_generator():
    generator = Mock()
    generator.generate_instruction = AsyncMock(return_value=json.dumps({
        "high_precision": ["await page.click('#login-button');"],
        "low_precision": []
    }))
    return generator

@pytest.fixture
def mock_html_summarizer():
    summarizer = Mock(spec=HTMLSummarizerInterface)
    summarizer.summarize_html = Mock(return_value=SAMPLE_JSON)
    return summarizer

@pytest.fixture
def mock_snapshot_storage():
    storage = Mock(spec=SnapshotStorage)
    storage.save_snapshot = Mock()
    return storage

@pytest.fixture
async def test_runner(
    mock_browser_manager,
    mock_step_generator,
    mock_playwright_generator,
    mock_html_summarizer,
    mock_snapshot_storage
):
    """Fixture for test runner with mocked dependencies."""
    runner = None
    try:
        with patch('app.services.operator_runner.create_browser_manager', return_value=mock_browser_manager):
            runner = OperatorRunnerService(
                html_summarizer=mock_html_summarizer,
                snapshot_storage=mock_snapshot_storage
            )
            # Explicitly set mocked dependencies
            runner.nl_to_gherkin = mock_step_generator
            runner.playwright_generator = mock_playwright_generator
            runner._browser_manager = mock_browser_manager
            yield runner
    finally:
        if runner and hasattr(runner, '_browser_manager') and runner._browser_manager is not None:
            await runner._browser_manager.stop()

class TestOperatorRunner:
    @pytest.mark.asyncio
    async def test_successful_operator_execution(self, test_runner, mock_browser_manager, mock_html_summarizer, mock_snapshot_storage):
        """Test successful execution of a test case."""
        mock_browser_manager.execute_step.side_effect = [
            ExecutionResult(success=True, screenshot_path=MOCK_SCREENSHOT_PATH, result=None),  # goto
            ExecutionResult(success=True, screenshot_path=MOCK_SCREENSHOT_PATH, result=TEST_URL),  # url
            ExecutionResult(success=True, screenshot_path=MOCK_SCREENSHOT_PATH, result=None),  # wait_for_load_state
            ExecutionResult(success=True, screenshot_path=MOCK_SCREENSHOT_PATH, result=None),  # wait_for_load_state
            ExecutionResult(success=True, screenshot_path=MOCK_SCREENSHOT_PATH, result=SAMPLE_HTML),  # get_page_content
            ExecutionResult(success=True, screenshot_path=MOCK_SCREENSHOT_PATH, result=None),  # step 1
            ExecutionResult(success=True, screenshot_path=MOCK_SCREENSHOT_PATH, result=SAMPLE_HTML),  # get_page_content
            ExecutionResult(success=True, screenshot_path=MOCK_SCREENSHOT_PATH, result=None),  # step 2
            ExecutionResult(success=True, screenshot_path=MOCK_SCREENSHOT_PATH, result=SAMPLE_HTML),  # get_page_content
            ExecutionResult(success=True, screenshot_path=MOCK_SCREENSHOT_PATH, result=None)   # step 3
        ]

        result = await test_runner.run_operator_case(
            url=TEST_URL,
            natural_language_steps=TEST_NL_STEPS
        )
        assert result.success
        assert len(result.steps_results) == 2  # Excludes skipped navigation step
        assert result.error_message is None
        assert isinstance(result.start_time, datetime)
        assert isinstance(result.end_time, datetime)
        assert result.total_duration > 0
        assert isinstance(result.metadata["request_id"], str)
        for step_result in result.steps_results:
            assert step_result.execution_result.screenshot_path == MOCK_SCREENSHOT_PATH
        mock_html_summarizer.summarize_html.assert_called()
        mock_snapshot_storage.save_snapshot.assert_called_with(SAMPLE_JSON)

    @pytest.mark.asyncio
    async def test_failed_operator_execution(self, test_runner, mock_browser_manager, mock_html_summarizer, mock_snapshot_storage):
        """Test handling of a failed step execution."""
        mock_browser_manager.execute_step.side_effect = [
            ExecutionResult(success=True, screenshot_path=MOCK_SCREENSHOT_PATH, result=None),  # goto
            ExecutionResult(success=True, screenshot_path=MOCK_SCREENSHOT_PATH, result=TEST_URL),  # url
            ExecutionResult(success=True, screenshot_path=MOCK_SCREENSHOT_PATH, result=SAMPLE_HTML),  # get_page_content (step 2)
            ExecutionResult(
                success=False,
                screenshot_path=MOCK_SCREENSHOT_PATH,
                error_message="Element not found"
            )  # step 2 action fails
        ]

        result = await test_runner.run_operator_case(
            url=TEST_URL,
            natural_language_steps=TEST_NL_STEPS
        )

        assert result.success is False
        assert result.error_message == "Element not found"
        assert len(result.steps_results) == 2  # Stops after step 2 fails
        for step_result in result.steps_results:
            assert step_result.execution_result.screenshot_path == MOCK_SCREENSHOT_PATH
        assert mock_html_summarizer.summarize_html.call_count == 2
        assert mock_snapshot_storage.save_snapshot.call_count == 2

    @pytest.mark.asyncio
    async def test_step_generation_failure(self, test_runner, mock_step_generator, mock_browser_manager):
        """Test handling of step generation failure."""
        mock_step_generator.generate_steps.side_effect = StepGenerationException("AI error")
        test_runner._browser_manager = mock_browser_manager

        result = await test_runner.run_operator_case(
            url=TEST_URL,
            natural_language_steps=TEST_NL_STEPS
        )

        assert not result.success
        assert "Step generation error: Step generation failed: AI error" in result.error_message
        assert len(result.steps_results) == 0
        mock_step_generator.generate_steps.assert_called_once_with(TEST_NL_STEPS)
        mock_browser_manager.start.assert_not_called()
        mock_browser_manager.stop.assert_called_once()

    @pytest.mark.asyncio
    async def test_browser_initialization_failure(self, test_runner, mock_browser_manager):
        """Test handling of browser initialization failure."""
        mock_browser_manager.start.side_effect = Exception("Browser failed to start")

        result = await test_runner.run_operator_case(
            url=TEST_URL,
            natural_language_steps=TEST_NL_STEPS
        )

        assert not result.success
        assert "Browser failed to start" in result.error_message
        assert len(result.steps_results) == 0
        assert mock_browser_manager.stop.called

    @pytest.mark.asyncio
    async def test_step_execution_tracking(self, test_runner, mock_browser_manager, mock_html_summarizer, mock_snapshot_storage):
        """Test proper tracking of step execution results."""
        mock_browser_manager.execute_step.side_effect = [
            ExecutionResult(success=True, screenshot_path=MOCK_SCREENSHOT_PATH, result=None),  # goto
            ExecutionResult(success=True, screenshot_path=MOCK_SCREENSHOT_PATH, result=TEST_URL),  # url
            ExecutionResult(success=True, screenshot_path=MOCK_SCREENSHOT_PATH, result=SAMPLE_HTML),  # get_page_content
            ExecutionResult(success=True, screenshot_path=MOCK_SCREENSHOT_PATH, result=None),  # step 1
            ExecutionResult(success=True, screenshot_path=MOCK_SCREENSHOT_PATH, result=SAMPLE_HTML),  # get_page_content
            ExecutionResult(success=True, screenshot_path=MOCK_SCREENSHOT_PATH, result=None),  # step 2
            ExecutionResult(success=True, screenshot_path=MOCK_SCREENSHOT_PATH, result=SAMPLE_HTML),  # get_page_content
            ExecutionResult(success=True, screenshot_path=MOCK_SCREENSHOT_PATH, result=None)   # step 3
        ]

        result = await test_runner.run_operator_case(
            url=TEST_URL,
            natural_language_steps=TEST_NL_STEPS
        )

        assert len(result.steps_results) == 2  # Excludes skipped navigation step
        for step_result in result.steps_results:
            assert isinstance(step_result, StepExecutionResult)
<<<<<<< HEAD
            assert step_result.snapshot_json == SAMPLE_JSON
=======
>>>>>>> 5ad1446a
            assert step_result.playwright_instruction
            assert isinstance(step_result.start_time, datetime)
            assert isinstance(step_result.end_time, datetime)
            assert step_result.duration > 0
            assert step_result.execution_result.screenshot_path == MOCK_SCREENSHOT_PATH
        assert mock_html_summarizer.summarize_html.call_count == 2
        assert mock_snapshot_storage.save_snapshot.call_count == 2

    @pytest.mark.asyncio
    async def test_cleanup_on_failure(self, test_runner, mock_browser_manager):
        """Test browser cleanup on test failure."""
        mock_browser_manager.execute_step.side_effect = Exception("Test error")

        result = await test_runner.run_operator_case(
            url=TEST_URL,
            natural_language_steps=TEST_NL_STEPS
        )

        assert not result.success
        assert "Failed to navigate" in result.error_message
        assert len(result.steps_results) == 0
        mock_browser_manager.stop.assert_called_once()
        
    @pytest.mark.asyncio
    async def test_metadata_tracking(self, test_runner):
        """Test proper tracking of test metadata."""
        result = await test_runner.run_operator_case(
            url=TEST_URL,
            natural_language_steps=TEST_NL_STEPS
        )

        assert result.metadata
        assert "request_id" in result.metadata
        assert uuid.UUID(result.metadata["request_id"])

    @pytest.mark.asyncio
    async def test_playwright_instruction_generation(self, test_runner, mock_browser_manager, mock_playwright_generator):
        """Test generation of Playwright instructions."""
        mock_browser_manager.execute_step.side_effect = [
            ExecutionResult(success=True, screenshot_path=MOCK_SCREENSHOT_PATH, result=None),  # goto
            ExecutionResult(success=True, screenshot_path=MOCK_SCREENSHOT_PATH, result=TEST_URL),  # url
            ExecutionResult(success=True, screenshot_path=MOCK_SCREENSHOT_PATH, result=SAMPLE_HTML),  # get_page_content (step 1)
            ExecutionResult(success=True, screenshot_path=MOCK_SCREENSHOT_PATH, result=None),  # step 1 action
            ExecutionResult(success=True, screenshot_path=MOCK_SCREENSHOT_PATH, result=SAMPLE_HTML),  # get_page_content (step 2)
            ExecutionResult(success=True, screenshot_path=MOCK_SCREENSHOT_PATH, result=None),  # step 2 action
        ]
        mock_playwright_generator.generate_instruction.side_effect = [
            json.dumps({
                "high_precision": ["await page.fill('#username', 'admin');"],
                "low_precision": []
            }),  # input step
            json.dumps({
                "high_precision": ["await page.click('#login-button');"],
                "low_precision": []
            })   # click step
        ]

        result = await test_runner.run_operator_case(
            url=TEST_URL,
            natural_language_steps=TEST_NL_STEPS
        )

        assert len(result.steps_results) == 2
        for idx, step_result in enumerate(result.steps_results):
            assert step_result.playwright_instruction
            if idx == 0:  # input step
                assert "await page.fill(" in step_result.playwright_instruction
            else:  # click step
                assert "await page.click(" in step_result.playwright_instruction
                
    @pytest.mark.asyncio
    async def test_browser_navigation(self, test_runner, mock_browser_manager):
        """Test initial browser navigation."""
        mock_browser_manager.execute_step.side_effect = [
            ExecutionResult(success=True, screenshot_path=MOCK_SCREENSHOT_PATH, result=None),  # goto
            ExecutionResult(success=True, screenshot_path=MOCK_SCREENSHOT_PATH, result=TEST_URL),  # url
        ]

        await test_runner.run_operator_case(
            url=TEST_URL,
            natural_language_steps=TEST_NL_STEPS
        )

        mock_browser_manager.execute_step.assert_any_call(
            f"goto('{TEST_URL}', {{ wait_until: 'load', timeout: 30000 }})"
        )

    @pytest.mark.asyncio
    async def test_empty_steps_handling(self, test_runner, mock_step_generator):
        """Test handling of empty steps from generator."""
        mock_step_generator.generate_steps.return_value = []

        result = await test_runner.run_operator_case(
            url=TEST_URL,
            natural_language_steps=TEST_NL_STEPS
        )

        assert not result.success
        assert "No steps were generated from the natural language input" in result.error_message
        assert len(result.steps_results) == 0
        mock_step_generator.generate_steps.assert_called_once_with(TEST_NL_STEPS)

    @pytest.mark.asyncio
    async def test_screenshot_path_tracking(self, test_runner, mock_browser_manager):
        """Test proper tracking of screenshot paths."""
        mock_browser_manager.execute_step.side_effect = [
            ExecutionResult(success=True, screenshot_path=MOCK_SCREENSHOT_PATH, result=None),  # goto
            ExecutionResult(success=True, screenshot_path=MOCK_SCREENSHOT_PATH, result=TEST_URL),  # url
            ExecutionResult(success=True, screenshot_path=MOCK_SCREENSHOT_PATH, result=SAMPLE_HTML),  # get_page_content (step 1)
            ExecutionResult(success=True, screenshot_path=MOCK_SCREENSHOT_PATH, result=None),  # step 1 action
            ExecutionResult(success=True, screenshot_path=MOCK_SCREENSHOT_PATH, result=SAMPLE_HTML),  # get_page_content (step 2)
            ExecutionResult(success=True, screenshot_path=MOCK_SCREENSHOT_PATH, result=None),  # step 2 action
        ]

        result = await test_runner.run_operator_case(
            url=TEST_URL,
            natural_language_steps=TEST_NL_STEPS
        )

        assert len(result.steps_results) == 2
        for step_result in result.steps_results:
            assert step_result.execution_result.screenshot_path == MOCK_SCREENSHOT_PATH
            assert step_result.execution_result.screenshot_path.startswith("screenshots/")
            assert step_result.execution_result.screenshot_path.endswith(".png")<|MERGE_RESOLUTION|>--- conflicted
+++ resolved
@@ -224,10 +224,6 @@
         assert len(result.steps_results) == 2  # Excludes skipped navigation step
         for step_result in result.steps_results:
             assert isinstance(step_result, StepExecutionResult)
-<<<<<<< HEAD
-            assert step_result.snapshot_json == SAMPLE_JSON
-=======
->>>>>>> 5ad1446a
             assert step_result.playwright_instruction
             assert isinstance(step_result.start_time, datetime)
             assert isinstance(step_result.end_time, datetime)
